/*
    This file is part of web3.js.

    web3.js is free software: you can redistribute it and/or modify
    it under the terms of the GNU Lesser General Public License as published by
    the Free Software Foundation, either version 3 of the License, or
    (at your option) any later version.

    web3.js is distributed in the hope that it will be useful,
    but WITHOUT ANY WARRANTY; without even the implied warranty of
    MERCHANTABILITY or FITNESS FOR A PARTICULAR PURPOSE.  See the
    GNU Lesser General Public License for more details.

    You should have received a copy of the GNU Lesser General Public License
    along with web3.js.  If not, see <http://www.gnu.org/licenses/>.
*/
/**
 * @file AbstractWeb3Module.js
 * @author Samuel Furter <samuel@ethereum.org>
 * @date 2018
 */

import isObject from 'underscore-es/isObject';

export default class AbstractWeb3Module {
    /**
     * @param {AbstractProviderAdapter|EthereumProvider|HttpProvider|WebsocketProvider|IpcProvider|String} provider
     * @param {ProvidersModuleFactory} providersModuleFactory
     * @param {Object} providers
     * @param {ModuleFactory} methodModuleFactory
     * @param {AbstractMethodFactory} methodFactory
     * @param {Object} options
     *
     * @constructor
     */
    constructor(
<<<<<<< HEAD
        provider = AbstractWeb3Module._throwIfMissing('provider'),
        providersModuleFactory = AbstractWeb3Module._throwIfMissing('ProvidersModuleFactory'),
        providers = AbstractWeb3Module._throwIfMissing('providers'),
        methodModuleFactory = AbstractWeb3Module._throwIfMissing('MethodModuleFactory'),
=======
        provider = this.throwIfMissing('provider'),
        providersModuleFactory = this.throwIfMissing('ProvidersModuleFactory'),
        providers = this.throwIfMissing('providers'),
        methodModuleFactory = this.throwIfMissing('MethodModuleFactory'),
>>>>>>> 9045d303
        methodFactory = null,
        options = {}
    ) {
        this.providersModuleFactory = providersModuleFactory;
        this.providers = providers;
        this.providerDetector = providersModuleFactory.createProviderDetector();
        this.providerAdapterResolver = providersModuleFactory.createProviderAdapterResolver();
        this.givenProvider = this.providerDetector.detect();
        this._currentProvider = this.providerAdapterResolver.resolve(provider);

        this._defaultAccount = options.defaultAccount;
        this.defaultBlock = options.defaultBlock;
        this.transactionBlockTimeout = options.transactionBlockTimeout || 50;
        this.transactionConfirmationBlocks = options.transactionConfirmationBlocks || 24;
        this.transactionPollingTimeout = options.transactionPollingTimeout || 15;
        this.defaultGasPrice = options.defaultGasPrice;
        this.defaultGas = options.defaultGas;

        this.BatchRequest = () => {
            return this.providersModuleFactory.createBatchRequest(this.currentProvider);
        };

        if (methodFactory !== null || typeof methodFactory !== 'undefined') {
            this.methodFactory = methodFactory;

            return methodModuleFactory.createMethodProxy(
                this,
                this.methodFactory
            );
        }
    }

    /**
     * Getter for the defaultAccount property
     *
     * @property defaultAccount
     *
     * @returns {null|String}
     */
    get defaultAccount() {
        return this._defaultAccount;
    }

    /**
     * TODO: Add utils and formatters as dependency or create the core-types module and pass the factory to the
     * TODO: AbstractWeb3Module (factory.createAddress())
     *
     * Sets the defaultAccount of the current object
     *
     * @property defaultAccount
     *
     * @param {String} value
     */
    set defaultAccount(value) {
        this._defaultAccount = this.utils.toChecksumAddress(this.formatters.inputAddressFormatter(value));
    }

    /**
     * Returns the currentProvider
     *
     * @property currentProvider
     *
     * @returns {AbstractProviderAdapter}
     */
    get currentProvider() {
        return this._currentProvider;
    }

    /**
     * Throws an error because currentProvider is read-only
     *
     * @property currentProvider
     */
    set currentProvider(value) {
        throw new Error('The property currentProvider is read-only!');
    }

    /**
     * Sets the currentProvider and provider property
     *
     * @method setProvider
     *
     * @param {AbstractProviderAdapter|EthereumProvider|HttpProvider|WebsocketProvider|IpcProvider|String} provider
     * @param {Net} net
     *
     * @returns {Boolean}
     */
    setProvider(provider, net) {
        if (!this.isSameProvider(provider)) {
            this.clearSubscriptions();
            this._currentProvider = this.providerAdapterResolver.resolve(provider, net);

            return !!this._currentProvider;
        }

        return false;
    }

    /**
     * Checks if the given provider is the same as the currentProvider
     *
     * @method isSameProvider
     *
     * @param {AbstractProviderAdapter|EthereumProvider|HttpProvider|WebsocketProvider|IpcProvider|String} provider
     *
     * @returns {Boolean}
     */
    isSameProvider(provider) {
        if (isObject(provider)) {
            if (this.currentProvider.provider.constructor.name === provider.constructor.name) {
                return this.currentProvider.host === provider.host;
            }

            return false;
        }

        return this.currentProvider.host === provider;
    }

    /**
     * Clears all subscriptions and listeners of the provider if it has any subscriptions
     *
     * @method clearSubscriptions
     */
    clearSubscriptions() {
        if (
            typeof this.currentProvider.clearSubscriptions !== 'undefined' &&
            this.currentProvider.subscriptions.length > 0
        ) {
            this.currentProvider.clearSubscriptions();
        }
    }

    /**
     * Throws an error if the parameter is missing
     *
     * @param {String} name
     */
<<<<<<< HEAD
    static _throwIfMissing(name) {
=======
    static throwIfMissing(name) {
>>>>>>> 9045d303
        throw new Error(`Missing parameter: ${name}`);
    }
}<|MERGE_RESOLUTION|>--- conflicted
+++ resolved
@@ -34,17 +34,10 @@
      * @constructor
      */
     constructor(
-<<<<<<< HEAD
         provider = AbstractWeb3Module._throwIfMissing('provider'),
         providersModuleFactory = AbstractWeb3Module._throwIfMissing('ProvidersModuleFactory'),
         providers = AbstractWeb3Module._throwIfMissing('providers'),
         methodModuleFactory = AbstractWeb3Module._throwIfMissing('MethodModuleFactory'),
-=======
-        provider = this.throwIfMissing('provider'),
-        providersModuleFactory = this.throwIfMissing('ProvidersModuleFactory'),
-        providers = this.throwIfMissing('providers'),
-        methodModuleFactory = this.throwIfMissing('MethodModuleFactory'),
->>>>>>> 9045d303
         methodFactory = null,
         options = {}
     ) {
@@ -183,11 +176,7 @@
      *
      * @param {String} name
      */
-<<<<<<< HEAD
     static _throwIfMissing(name) {
-=======
-    static throwIfMissing(name) {
->>>>>>> 9045d303
         throw new Error(`Missing parameter: ${name}`);
     }
 }